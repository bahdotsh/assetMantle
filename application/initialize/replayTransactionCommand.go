/*
 Copyright [2019] - [2020], PERSISTENCE TECHNOLOGIES PTE. LTD. and the assetMantle contributors
 SPDX-License-Identifier: Apache-2.0
*/

package initialize

import (
	"fmt"
	"github.com/CosmWasm/wasmd/x/wasm"
	"github.com/cosmos/cosmos-sdk/client/flags"
	"github.com/persistenceOne/assetMantle/application"
	"github.com/spf13/viper"
	"io"
	"os"
	"path/filepath"
	"time"

	cpm "github.com/otiai10/copy"
	"github.com/spf13/cobra"

	abci "github.com/tendermint/tendermint/abci/types"
	tendermintOS "github.com/tendermint/tendermint/libs/os"
	"github.com/tendermint/tendermint/proxy"
	tmsm "github.com/tendermint/tendermint/state"
	tmstore "github.com/tendermint/tendermint/store"
	tm "github.com/tendermint/tendermint/types"

	"github.com/cosmos/cosmos-sdk/server"
	sdk "github.com/cosmos/cosmos-sdk/types"
)

func ReplayTransactionsCommand() *cobra.Command {
	return &cobra.Command{
		Use:   "replay <root-dir>",
		Short: "Replay hub transactions",
		RunE: func(_ *cobra.Command, args []string) error {
			return replayTransactions(args[0])
		},
		Args: cobra.ExactArgs(1),
	}
}

func replayTransactions(rootDir string) error {

	if false {
		oldRootDir := rootDir
		rootDir = oldRootDir + "_replay"
		if tendermintOS.FileExists(rootDir) {
			tendermintOS.Exit(fmt.Sprintf("temporary copy dir %v already exists", rootDir))
		}
		if err := cpm.Copy(oldRootDir, rootDir); err != nil {
			return err
		}
	}

	configDir := filepath.Join(rootDir, "config")
	dataDir := filepath.Join(rootDir, "data")
	ctx := server.NewDefaultContext()

	appDB, err := sdk.NewLevelDB("application", dataDir)
	if err != nil {
		return err
	}

	tmDB, err := sdk.NewLevelDB("state", dataDir)
	if err != nil {
		return err
	}

	bcDB, err := sdk.NewLevelDB("blockstore", dataDir)
	if err != nil {
		return err
	}

	// TraceStore
	var traceStoreWriter io.Writer
	var traceStoreDir = filepath.Join(dataDir, "trace.log")
	traceStoreWriter, err = os.OpenFile(
		traceStoreDir,
		os.O_WRONLY|os.O_APPEND|os.O_CREATE,
		0666,
	)
	if err != nil {
		return err
	}

<<<<<<< HEAD
	myapp := application.Prototype.Initialize(
=======
	myapp := application.NewApplication.Initialize(
		application.Name,
		application.Codec,
		wasm.EnableAllProposals,
		application.ModuleAccountPermissions,
		application.TokenReceiveAllowedModules,
>>>>>>> 082b8d07
		ctx.Logger,
		appDB,
		traceStoreWriter,
		true,
		uint(1),
		map[int64]bool{},
		viper.GetString(flags.FlagHome),
	)

	// Genesis
	var genDocPath = filepath.Join(configDir, "genesis.json")
	genDoc, err := tm.GenesisDocFromFile(genDocPath)
	if err != nil {
		return err
	}
	genState, err := tmsm.MakeGenesisState(genDoc)
	if err != nil {
		return err
	}
	// tmsm.SaveState(tmDB, genState)

	cc := proxy.NewLocalClientCreator(myapp)
	proxyApp := proxy.NewAppConns(cc)
	err = proxyApp.Start()
	if err != nil {
		return err
	}
	defer func() {
		_ = proxyApp.Stop()
	}()

	state := tmsm.LoadState(tmDB)
	if state.LastBlockHeight == 0 {
		validators := tm.TM2PB.ValidatorUpdates(genState.Validators)
		csParams := tm.TM2PB.ConsensusParams(genDoc.ConsensusParams)
		req := abci.RequestInitChain{
			Time:            genDoc.GenesisTime,
			ChainId:         genDoc.ChainID,
			ConsensusParams: csParams,
			Validators:      validators,
			AppStateBytes:   genDoc.AppState,
		}
		res, err := proxyApp.Consensus().InitChainSync(req)
		if err != nil {
			return err
		}
		newValidatorz, err := tm.PB2TM.ValidatorUpdates(res.Validators)
		if err != nil {
			return err
		}
		newValidators := tm.NewValidatorSet(newValidatorz)

		// Take the genesis state.
		state = genState
		state.Validators = newValidators
		state.NextValidators = newValidators
	}

	blockExec := tmsm.NewBlockExecutor(tmDB, ctx.Logger, proxyApp.Consensus(), nil, tmsm.MockEvidencePool{})

	blockStore := tmstore.NewBlockStore(bcDB)

	tz := []time.Duration{0, 0, 0}
	for i := int(state.LastBlockHeight) + 1; ; i++ {
		t1 := time.Now()

		blockmeta := blockStore.LoadBlockMeta(int64(i))
		if blockmeta == nil {
			return nil
		}
		block := blockStore.LoadBlock(int64(i))
		if block == nil {
			return fmt.Errorf("couldn't find block %d", i)
		}

		t2 := time.Now()

		state, _, err = blockExec.ApplyBlock(state, blockmeta.BlockID, block)
		if err != nil {
			return err
		}

		t3 := time.Now()
		tz[0] += t2.Sub(t1)
		tz[1] += t3.Sub(t2)

	}
}<|MERGE_RESOLUTION|>--- conflicted
+++ resolved
@@ -7,27 +7,24 @@
 
 import (
 	"fmt"
-	"github.com/CosmWasm/wasmd/x/wasm"
-	"github.com/cosmos/cosmos-sdk/client/flags"
-	"github.com/persistenceOne/assetMantle/application"
-	"github.com/spf13/viper"
 	"io"
 	"os"
 	"path/filepath"
 	"time"
 
-	cpm "github.com/otiai10/copy"
+	"github.com/cosmos/cosmos-sdk/client/flags"
+	"github.com/cosmos/cosmos-sdk/server"
+	sdkTypes "github.com/cosmos/cosmos-sdk/types"
+	"github.com/otiai10/copy"
+	"github.com/persistenceOne/assetMantle/application"
 	"github.com/spf13/cobra"
-
-	abci "github.com/tendermint/tendermint/abci/types"
+	"github.com/spf13/viper"
+	tendermintABCITypes "github.com/tendermint/tendermint/abci/types"
 	tendermintOS "github.com/tendermint/tendermint/libs/os"
 	"github.com/tendermint/tendermint/proxy"
-	tmsm "github.com/tendermint/tendermint/state"
-	tmstore "github.com/tendermint/tendermint/store"
-	tm "github.com/tendermint/tendermint/types"
-
-	"github.com/cosmos/cosmos-sdk/server"
-	sdk "github.com/cosmos/cosmos-sdk/types"
+	tendermintState "github.com/tendermint/tendermint/state"
+	tendermintStore "github.com/tendermint/tendermint/store"
+	tendermintTypes "github.com/tendermint/tendermint/types"
 )
 
 func ReplayTransactionsCommand() *cobra.Command {
@@ -42,14 +39,15 @@
 }
 
 func replayTransactions(rootDir string) error {
-
 	if false {
 		oldRootDir := rootDir
 		rootDir = oldRootDir + "_replay"
+
 		if tendermintOS.FileExists(rootDir) {
 			tendermintOS.Exit(fmt.Sprintf("temporary copy dir %v already exists", rootDir))
 		}
-		if err := cpm.Copy(oldRootDir, rootDir); err != nil {
+
+		if err := copy.Copy(oldRootDir, rootDir); err != nil {
 			return err
 		}
 	}
@@ -58,43 +56,36 @@
 	dataDir := filepath.Join(rootDir, "data")
 	ctx := server.NewDefaultContext()
 
-	appDB, err := sdk.NewLevelDB("application", dataDir)
+	appDB, err := sdkTypes.NewLevelDB("application", dataDir)
 	if err != nil {
 		return err
 	}
 
-	tmDB, err := sdk.NewLevelDB("state", dataDir)
+	tmDB, err := sdkTypes.NewLevelDB("state", dataDir)
 	if err != nil {
 		return err
 	}
 
-	bcDB, err := sdk.NewLevelDB("blockstore", dataDir)
+	bcDB, err := sdkTypes.NewLevelDB("blockstore", dataDir)
 	if err != nil {
 		return err
 	}
 
 	// TraceStore
 	var traceStoreWriter io.Writer
+
 	var traceStoreDir = filepath.Join(dataDir, "trace.log")
 	traceStoreWriter, err = os.OpenFile(
 		traceStoreDir,
 		os.O_WRONLY|os.O_APPEND|os.O_CREATE,
 		0666,
 	)
+
 	if err != nil {
 		return err
 	}
 
-<<<<<<< HEAD
 	myapp := application.Prototype.Initialize(
-=======
-	myapp := application.NewApplication.Initialize(
-		application.Name,
-		application.Codec,
-		wasm.EnableAllProposals,
-		application.ModuleAccountPermissions,
-		application.TokenReceiveAllowedModules,
->>>>>>> 082b8d07
 		ctx.Logger,
 		appDB,
 		traceStoreWriter,
@@ -106,11 +97,13 @@
 
 	// Genesis
 	var genDocPath = filepath.Join(configDir, "genesis.json")
-	genDoc, err := tm.GenesisDocFromFile(genDocPath)
+	genDoc, err := tendermintTypes.GenesisDocFromFile(genDocPath)
+
 	if err != nil {
 		return err
 	}
-	genState, err := tmsm.MakeGenesisState(genDoc)
+
+	genState, err := tendermintState.MakeGenesisState(genDoc)
 	if err != nil {
 		return err
 	}
@@ -119,18 +112,20 @@
 	cc := proxy.NewLocalClientCreator(myapp)
 	proxyApp := proxy.NewAppConns(cc)
 	err = proxyApp.Start()
+
 	if err != nil {
 		return err
 	}
+
 	defer func() {
 		_ = proxyApp.Stop()
 	}()
 
-	state := tmsm.LoadState(tmDB)
+	state := tendermintState.LoadState(tmDB)
 	if state.LastBlockHeight == 0 {
-		validators := tm.TM2PB.ValidatorUpdates(genState.Validators)
-		csParams := tm.TM2PB.ConsensusParams(genDoc.ConsensusParams)
-		req := abci.RequestInitChain{
+		validators := tendermintTypes.TM2PB.ValidatorUpdates(genState.Validators)
+		csParams := tendermintTypes.TM2PB.ConsensusParams(genDoc.ConsensusParams)
+		req := tendermintABCITypes.RequestInitChain{
 			Time:            genDoc.GenesisTime,
 			ChainId:         genDoc.ChainID,
 			ConsensusParams: csParams,
@@ -138,33 +133,38 @@
 			AppStateBytes:   genDoc.AppState,
 		}
 		res, err := proxyApp.Consensus().InitChainSync(req)
+
 		if err != nil {
 			return err
 		}
-		newValidatorz, err := tm.PB2TM.ValidatorUpdates(res.Validators)
+
+		newValidatorList, err := tendermintTypes.PB2TM.ValidatorUpdates(res.Validators)
 		if err != nil {
 			return err
 		}
-		newValidators := tm.NewValidatorSet(newValidatorz)
+
+		validatorSet := tendermintTypes.NewValidatorSet(newValidatorList)
 
 		// Take the genesis state.
 		state = genState
-		state.Validators = newValidators
-		state.NextValidators = newValidators
+		state.Validators = validatorSet
+		state.NextValidators = validatorSet
 	}
 
-	blockExec := tmsm.NewBlockExecutor(tmDB, ctx.Logger, proxyApp.Consensus(), nil, tmsm.MockEvidencePool{})
+	blockExec := tendermintState.NewBlockExecutor(tmDB, ctx.Logger, proxyApp.Consensus(), nil, tendermintState.MockEvidencePool{})
 
-	blockStore := tmstore.NewBlockStore(bcDB)
+	blockStore := tendermintStore.NewBlockStore(bcDB)
 
 	tz := []time.Duration{0, 0, 0}
+
 	for i := int(state.LastBlockHeight) + 1; ; i++ {
 		t1 := time.Now()
 
-		blockmeta := blockStore.LoadBlockMeta(int64(i))
-		if blockmeta == nil {
+		blockMeta := blockStore.LoadBlockMeta(int64(i))
+		if blockMeta == nil {
 			return nil
 		}
+
 		block := blockStore.LoadBlock(int64(i))
 		if block == nil {
 			return fmt.Errorf("couldn't find block %d", i)
@@ -172,7 +172,7 @@
 
 		t2 := time.Now()
 
-		state, _, err = blockExec.ApplyBlock(state, blockmeta.BlockID, block)
+		state, _, err = blockExec.ApplyBlock(state, blockMeta.BlockID, block)
 		if err != nil {
 			return err
 		}
@@ -180,6 +180,5 @@
 		t3 := time.Now()
 		tz[0] += t2.Sub(t1)
 		tz[1] += t3.Sub(t2)
-
 	}
 }