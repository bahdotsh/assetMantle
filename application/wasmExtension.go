package application

import (
	"encoding/json"
	"errors"
	"fmt"
	"github.com/CosmWasm/wasmd/x/wasm"
	"github.com/cosmos/cosmos-sdk/codec"
	sdkTypes "github.com/cosmos/cosmos-sdk/types"
	sdkErrors "github.com/cosmos/cosmos-sdk/types/errors"
	"github.com/persistenceOne/persistenceSDK/modules/assetFactory/constants"
	"github.com/persistenceOne/persistenceSDK/modules/assetFactory/transactions/mint"
	"github.com/persistenceOne/persistenceSDK/types"
	"strings"
)

// this is for adding raw messages to wasm //

type CustomMsg struct {
	//	Debug string `json:"debug,omitempty"`
	MsgType string          `json:"msgtype,required"`
	Raw     json.RawMessage `json:"raw,omitempty"`
}

// Type will be assetFactory/mint , assetFactory/burn, assetFactory/Mmtate , like codec register types

func wasmCustomMessageEncoder(codec *codec.Codec) *wasm.MessageEncoders {

	return &wasm.MessageEncoders{
		Custom: customEncoder(codec),
	}
}

func customEncoder(codec *codec.Codec) wasm.CustomEncoder {
	return func(sender sdkTypes.AccAddress, msg json.RawMessage) ([]sdkTypes.Msg, error) {
		var customMessage CustomMsg
		err := json.Unmarshal(msg, &customMessage)
		if err != nil {
			return nil, sdkErrors.Wrap(sdkErrors.ErrJSONUnmarshal, err.Error())
		}

		fmt.Println("customMessage-MessageType: ", customMessage.MsgType, string(msg))
		switch customMessage.MsgType {
		case "assetFactory/mint":
			return assetFactoryMintEncoder(codec, sender, customMessage.Raw)
		case "assetFactory/mutate":
			return assetFactoryMutateEncoder(codec, sender, customMessage.Raw)
		case "assetFactory/burn":
			return assetFactoryBurnEncoder(codec, sender, customMessage.Raw)
		default:
			return nil, sdkErrors.Wrap(wasm.ErrInvalidMsg, "Custom variant not supported in SDK- default")
		}
		return nil, sdkErrors.Wrap(wasm.ErrInvalidMsg, "Custom variant not supported in SDK")
	}
}

func assetFactoryMintEncoder(codec *codec.Codec, sender sdkTypes.AccAddress, rawMessage json.RawMessage) ([]sdkTypes.Msg, error) {
	if rawMessage != nil {
		var astMsg AssetMintMessage
		err := json.Unmarshal(rawMessage, &astMsg)
		if err != nil {
			return nil, sdkErrors.Wrap(sdkErrors.ErrJSONUnmarshal, err.Error())
		}
		return EncodeAssestmintMsg(sender, astMsg)
	}
	return nil, sdkErrors.Wrap(wasm.ErrInvalidMsg, "Custom variant assetMint not supported")
}

func EncodeAssestmintMsg(sender sdkTypes.AccAddress, astMsg AssetMintMessage) ([]sdkTypes.Msg, error) {

<<<<<<< HEAD
	properties := strings.Split(ast.Properties, constants.PropertiesSeparator)
	if len(properties) > constants.MaxTraitCount {
		panic(errors.New(fmt.Sprintf("")))
	}

	var propertyList []types.Property
=======
	properties := strings.Split(astMsg.Properties, ",")
	basePropertyList := make([]types.BaseProperty, 0)
>>>>>>> 83597f66
	for _, property := range properties {
		traitIDAndProperty := strings.Split(property, constants.TraitIDAndPropertySeparator)
		if len(traitIDAndProperty) == 2 && traitIDAndProperty[0] != "" {
			propertyList = append(propertyList, types.NewProperty(types.NewID(traitIDAndProperty[0]), types.NewFact(traitIDAndProperty[1], types.NewSignatures(nil))))
		}
	}

<<<<<<< HEAD
	chainid := types.NewID(ast.ChainID)
=======
	chainid := types.BaseID{IDString: astMsg.ChainID}
>>>>>>> 83597f66
	//fromAddr, stderr := sdkTypes.AccAddressFromBech32(ast.From)
	//if stderr != nil {
	//	return nil, sdkErrors.Wrap(sdkErrors.ErrInvalidAddress, ast.From)
	//}
<<<<<<< HEAD
	maintainersID := types.NewID(ast.MaintainersID)
	burn := types.NewHeight(ast.Burn)
	lock := types.NewHeight(ast.Lock)
	classificationID := types.NewID(ast.ClassificationID)

	newmg := mint.Message{ChainID: chainid, From: sender, Burn: burn, MaintainersID: maintainersID, Properties: types.NewProperties(propertyList), ClassificationID: classificationID, Lock: lock}
	fmt.Println(newmg, ast)
=======
	maintainersID := types.BaseID{IDString: astMsg.MaintainersID}
	burn := types.BaseHeight{Height: astMsg.Burn}
	lock := types.BaseHeight{Height: astMsg.Lock}
	classificationID := types.BaseID{IDString: astMsg.ClassificationID}

	newmg := mint.Message{ChainID: chainid, From: sender, Burn: burn, MaintainersID: maintainersID, Properties: &types.BaseProperties{BasePropertyList: basePropertyList}, ClassificationID: classificationID, Lock: lock}
	fmt.Println(newmg, astMsg)
>>>>>>> 83597f66
	return []sdkTypes.Msg{newmg}, nil
}

func assetFactoryMutateEncoder(codec *codec.Codec, sender sdkTypes.AccAddress, rawMessage json.RawMessage) ([]sdkTypes.Msg, error) {
	return nil, sdkErrors.Wrap(wasm.ErrInvalidMsg, "Custom variant assetmutate not supported")
}

func assetFactoryBurnEncoder(codec *codec.Codec, sender sdkTypes.AccAddress, rawMessage json.RawMessage) ([]sdkTypes.Msg, error) {
	return nil, sdkErrors.Wrap(wasm.ErrInvalidMsg, "Custom variant assetburn not supported")
}

type AssetMintMessage struct {
	From             string `json:"from"`
	ChainID          string `json:"chainID"`
	MaintainersID    string `json:"maintainersID"`
	ClassificationID string `json:"classificationID"`
	Properties       string `json:"properties"`
	Lock             int    `json:"lock"`
	Burn             int    `json:"burn"`
}

type Property struct {
	ID             string     `json:"id"`
	baseFact       string     `json:"factBytes"`
	baseSignatures Signatures `json:"factSignatures"`
}

type Properties []Property

func (p Properties) MarshalJSON() ([]byte, error) {
	if len(p) == 0 {
		return []byte("[]"), nil
	}
	var d []Property = p
	return json.Marshal(d)
}

func (p *Properties) UnmarshalJSON(data []byte) error {
	// make sure we deserialize [] back to null
	if string(data) == "[]" || string(data) == "null" {
		return nil
	}
	var d []Property
	if err := json.Unmarshal(data, &d); err != nil {
		return err
	}
	*p = d
	return nil
}

type Signature struct {
	SignatureID    string `json:"signatureID"`
	SignatureBytes []byte `json:"signatureBytes"`
	ValidityHeight int    `json:"validityHeight"`
}

type Signatures []Signature

func (s Signatures) MarshalJSON() ([]byte, error) {
	if len(s) == 0 {
		return []byte("[]"), nil
	}
	var d []Signature = s
	return json.Marshal(d)
}

func (s *Signatures) UnmarshalJSON(data []byte) error {
	// make sure we deserialize [] back to null
	if string(data) == "[]" || string(data) == "null" {
		return nil
	}
	var d []Signature
	if err := json.Unmarshal(data, &d); err != nil {
		return err
	}
	*s = d
	return nil
}

//till here<|MERGE_RESOLUTION|>--- conflicted
+++ resolved
@@ -16,30 +16,27 @@
 
 // this is for adding raw messages to wasm //
 
-type CustomMsg struct {
-	//	Debug string `json:"debug,omitempty"`
+type customMessage struct {
 	MsgType string          `json:"msgtype,required"`
 	Raw     json.RawMessage `json:"raw,omitempty"`
 }
 
-// Type will be assetFactory/mint , assetFactory/burn, assetFactory/Mmtate , like codec register types
+// Type will be assetFactory/mint , assetFactory/burn, assetFactory/Mmtate , (like codec register types)
 
-func wasmCustomMessageEncoder(codec *codec.Codec) *wasm.MessageEncoders {
-
+func WasmCustomMessageEncoder(codec *codec.Codec) *wasm.MessageEncoders {
 	return &wasm.MessageEncoders{
 		Custom: customEncoder(codec),
 	}
 }
 
 func customEncoder(codec *codec.Codec) wasm.CustomEncoder {
-	return func(sender sdkTypes.AccAddress, msg json.RawMessage) ([]sdkTypes.Msg, error) {
-		var customMessage CustomMsg
-		err := json.Unmarshal(msg, &customMessage)
+	return func(sender sdkTypes.AccAddress, rawMessage json.RawMessage) ([]sdkTypes.Msg, error) {
+		var customMessage customMessage
+		err := json.Unmarshal(rawMessage, &customMessage)
 		if err != nil {
 			return nil, sdkErrors.Wrap(sdkErrors.ErrJSONUnmarshal, err.Error())
 		}
 
-		fmt.Println("customMessage-MessageType: ", customMessage.MsgType, string(msg))
 		switch customMessage.MsgType {
 		case "assetFactory/mint":
 			return assetFactoryMintEncoder(codec, sender, customMessage.Raw)
@@ -48,37 +45,31 @@
 		case "assetFactory/burn":
 			return assetFactoryBurnEncoder(codec, sender, customMessage.Raw)
 		default:
-			return nil, sdkErrors.Wrap(wasm.ErrInvalidMsg, "Custom variant not supported in SDK- default")
+			return nil, sdkErrors.Wrap(wasm.ErrInvalidMsg, "Custom variant not supported in SDK")
 		}
-		return nil, sdkErrors.Wrap(wasm.ErrInvalidMsg, "Custom variant not supported in SDK")
 	}
 }
 
 func assetFactoryMintEncoder(codec *codec.Codec, sender sdkTypes.AccAddress, rawMessage json.RawMessage) ([]sdkTypes.Msg, error) {
 	if rawMessage != nil {
-		var astMsg AssetMintMessage
-		err := json.Unmarshal(rawMessage, &astMsg)
+		var assetMintMessage AssetMintMessage
+		err := json.Unmarshal(rawMessage, &assetMintMessage)
 		if err != nil {
 			return nil, sdkErrors.Wrap(sdkErrors.ErrJSONUnmarshal, err.Error())
 		}
-		return EncodeAssestmintMsg(sender, astMsg)
+		return encodeAssetMintMessage(sender, assetMintMessage)
 	}
-	return nil, sdkErrors.Wrap(wasm.ErrInvalidMsg, "Custom variant assetMint not supported")
+	return nil, sdkErrors.Wrap(wasm.ErrInvalidMsg, "rawMessage cannot be nil or empty")
 }
 
-func EncodeAssestmintMsg(sender sdkTypes.AccAddress, astMsg AssetMintMessage) ([]sdkTypes.Msg, error) {
+func encodeAssetMintMessage(sender sdkTypes.AccAddress, assetMintMessage AssetMintMessage) ([]sdkTypes.Msg, error) {
 
-<<<<<<< HEAD
-	properties := strings.Split(ast.Properties, constants.PropertiesSeparator)
+	properties := strings.Split(assetMintMessage.Properties, constants.PropertiesSeparator)
 	if len(properties) > constants.MaxTraitCount {
 		panic(errors.New(fmt.Sprintf("")))
 	}
 
 	var propertyList []types.Property
-=======
-	properties := strings.Split(astMsg.Properties, ",")
-	basePropertyList := make([]types.BaseProperty, 0)
->>>>>>> 83597f66
 	for _, property := range properties {
 		traitIDAndProperty := strings.Split(property, constants.TraitIDAndPropertySeparator)
 		if len(traitIDAndProperty) == 2 && traitIDAndProperty[0] != "" {
@@ -86,43 +77,28 @@
 		}
 	}
 
-<<<<<<< HEAD
-	chainid := types.NewID(ast.ChainID)
-=======
-	chainid := types.BaseID{IDString: astMsg.ChainID}
->>>>>>> 83597f66
-	//fromAddr, stderr := sdkTypes.AccAddressFromBech32(ast.From)
-	//if stderr != nil {
-	//	return nil, sdkErrors.Wrap(sdkErrors.ErrInvalidAddress, ast.From)
-	//}
-<<<<<<< HEAD
-	maintainersID := types.NewID(ast.MaintainersID)
-	burn := types.NewHeight(ast.Burn)
-	lock := types.NewHeight(ast.Lock)
-	classificationID := types.NewID(ast.ClassificationID)
-
-	newmg := mint.Message{ChainID: chainid, From: sender, Burn: burn, MaintainersID: maintainersID, Properties: types.NewProperties(propertyList), ClassificationID: classificationID, Lock: lock}
-	fmt.Println(newmg, ast)
-=======
-	maintainersID := types.BaseID{IDString: astMsg.MaintainersID}
-	burn := types.BaseHeight{Height: astMsg.Burn}
-	lock := types.BaseHeight{Height: astMsg.Lock}
-	classificationID := types.BaseID{IDString: astMsg.ClassificationID}
-
-	newmg := mint.Message{ChainID: chainid, From: sender, Burn: burn, MaintainersID: maintainersID, Properties: &types.BaseProperties{BasePropertyList: basePropertyList}, ClassificationID: classificationID, Lock: lock}
-	fmt.Println(newmg, astMsg)
->>>>>>> 83597f66
-	return []sdkTypes.Msg{newmg}, nil
+	mintMessage := mint.Message{
+		ChainID:          types.NewID(assetMintMessage.ChainID),
+		From:             sender,
+		Burn:             types.NewHeight(assetMintMessage.Burn),
+		MaintainersID:    types.NewID(assetMintMessage.MaintainersID),
+		Properties:       types.NewProperties(propertyList),
+		ClassificationID: types.NewID(assetMintMessage.ClassificationID),
+		Lock:             types.NewHeight(assetMintMessage.Lock),
+	}
+	fmt.Println(mintMessage, assetMintMessage)
+	return []sdkTypes.Msg{mintMessage}, nil
 }
 
 func assetFactoryMutateEncoder(codec *codec.Codec, sender sdkTypes.AccAddress, rawMessage json.RawMessage) ([]sdkTypes.Msg, error) {
-	return nil, sdkErrors.Wrap(wasm.ErrInvalidMsg, "Custom variant assetmutate not supported")
+	return nil, sdkErrors.Wrap(wasm.ErrInvalidMsg, "Custom variant assetMutate not supported")
 }
 
 func assetFactoryBurnEncoder(codec *codec.Codec, sender sdkTypes.AccAddress, rawMessage json.RawMessage) ([]sdkTypes.Msg, error) {
-	return nil, sdkErrors.Wrap(wasm.ErrInvalidMsg, "Custom variant assetburn not supported")
+	return nil, sdkErrors.Wrap(wasm.ErrInvalidMsg, "Custom variant assetBurn not supported")
 }
 
+// AssetMintMessage should look like rest request, or similar and should be convertible to sdk message
 type AssetMintMessage struct {
 	From             string `json:"from"`
 	ChainID          string `json:"chainID"`
@@ -131,64 +107,4 @@
 	Properties       string `json:"properties"`
 	Lock             int    `json:"lock"`
 	Burn             int    `json:"burn"`
-}
-
-type Property struct {
-	ID             string     `json:"id"`
-	baseFact       string     `json:"factBytes"`
-	baseSignatures Signatures `json:"factSignatures"`
-}
-
-type Properties []Property
-
-func (p Properties) MarshalJSON() ([]byte, error) {
-	if len(p) == 0 {
-		return []byte("[]"), nil
-	}
-	var d []Property = p
-	return json.Marshal(d)
-}
-
-func (p *Properties) UnmarshalJSON(data []byte) error {
-	// make sure we deserialize [] back to null
-	if string(data) == "[]" || string(data) == "null" {
-		return nil
-	}
-	var d []Property
-	if err := json.Unmarshal(data, &d); err != nil {
-		return err
-	}
-	*p = d
-	return nil
-}
-
-type Signature struct {
-	SignatureID    string `json:"signatureID"`
-	SignatureBytes []byte `json:"signatureBytes"`
-	ValidityHeight int    `json:"validityHeight"`
-}
-
-type Signatures []Signature
-
-func (s Signatures) MarshalJSON() ([]byte, error) {
-	if len(s) == 0 {
-		return []byte("[]"), nil
-	}
-	var d []Signature = s
-	return json.Marshal(d)
-}
-
-func (s *Signatures) UnmarshalJSON(data []byte) error {
-	// make sure we deserialize [] back to null
-	if string(data) == "[]" || string(data) == "null" {
-		return nil
-	}
-	var d []Signature
-	if err := json.Unmarshal(data, &d); err != nil {
-		return err
-	}
-	*s = d
-	return nil
-}
-
-//till here+}