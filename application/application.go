--- conflicted
+++ resolved
@@ -12,11 +12,8 @@
 	transfer "github.com/cosmos/cosmos-sdk/x/ibc/20-transfer"
 	"github.com/cosmos/cosmos-sdk/x/upgrade"
 	"github.com/persistenceOne/persistenceSDK/modules/assetFactory"
-<<<<<<< HEAD
+	"github.com/persistenceOne/persistenceSDK/types"
 	"github.com/spf13/viper"
-=======
-	"github.com/persistenceOne/persistenceSDK/types"
->>>>>>> ec1f5a74
 	"io"
 	"os"
 	"path/filepath"
@@ -33,7 +30,6 @@
 	"github.com/cosmos/cosmos-sdk/baseapp"
 	"github.com/cosmos/cosmos-sdk/codec"
 	sdkTypes "github.com/cosmos/cosmos-sdk/types"
-	sdkErrors "github.com/cosmos/cosmos-sdk/types/errors"
 	"github.com/cosmos/cosmos-sdk/types/module"
 	"github.com/cosmos/cosmos-sdk/x/auth"
 	"github.com/cosmos/cosmos-sdk/x/bank"
@@ -83,6 +79,7 @@
 	upgrade.AppModuleBasic{},
 	evidence.AppModuleBasic{},
 	transfer.AppModuleBasic{},
+
 	assetFactory.AppModuleBasic{},
 )
 
@@ -142,56 +139,6 @@
 type WasmWrapper struct {
 	Wasm wasm.WasmConfig `mapstructure:"wasm"`
 }
-
-// this is for adding raw messages to wasm //TODO move this someplace else from line 141-
-
-type CustomMsg struct {
-	//	Debug string `json:"debug,omitempty"`
-	Type string `json:"type,required"`
-	Raw  []byte `json:"raw,omitempty"`
-}
-
-// Type will be assetFactory/mint , assetFactory/burn, assetFactory/Mmtate , like codec register types
-
-func wasmCustomMessageEncoder(codec *codec.Codec) *wasm.MessageEncoders {
-
-	return &wasm.MessageEncoders{
-		Custom: customEncoder(codec),
-	}
-}
-
-func customEncoder(codec *codec.Codec) wasm.CustomEncoder {
-	return func(sender sdkTypes.AccAddress, msg json.RawMessage) ([]sdkTypes.Msg, error) {
-		var customMessage CustomMsg
-		err := json.Unmarshal(msg, &customMessage)
-		if err != nil {
-			return nil, sdkErrors.Wrap(sdkErrors.ErrJSONUnmarshal, err.Error())
-		}
-		switch customMessage.Type {
-		case "assetFactory/mint":
-			assetFactoryMintEncoder(codec, customMessage.Raw)
-		case "assetFactory/mutate":
-			assetFactoryMutateEncoder(codec, customMessage.Raw)
-		case "assetFactory/burn":
-			assetFactoryBurnEncoder(codec, customMessage.Raw)
-		}
-		return nil, sdkErrors.Wrap(wasm.ErrInvalidMsg, "Custom variant not supported")
-	}
-}
-
-func assetFactoryMintEncoder(codec *codec.Codec, rawMessage json.RawMessage) ([]sdkTypes.Msg, error) {
-	return nil, sdkErrors.Wrap(wasm.ErrInvalidMsg, "Custom variant not supported")
-}
-
-func assetFactoryMutateEncoder(codec *codec.Codec, rawMessage json.RawMessage) ([]sdkTypes.Msg, error) {
-	return nil, sdkErrors.Wrap(wasm.ErrInvalidMsg, "Custom variant not supported")
-}
-
-func assetFactoryBurnEncoder(codec *codec.Codec, rawMessage json.RawMessage) ([]sdkTypes.Msg, error) {
-	return nil, sdkErrors.Wrap(wasm.ErrInvalidMsg, "Custom variant not supported")
-}
-
-//till here
 
 func NewPersistenceHubApplication(
 	logger log.Logger,
