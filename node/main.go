--- conflicted
+++ resolved
@@ -7,30 +7,26 @@
 
 import (
 	"encoding/json"
-	"github.com/CosmWasm/wasmd/x/wasm"
-	"github.com/cosmos/cosmos-sdk/client/debug"
-	"github.com/cosmos/cosmos-sdk/client/flags"
-	"github.com/cosmos/cosmos-sdk/version"
-	"github.com/cosmos/cosmos-sdk/x/auth"
-	"github.com/persistenceOne/assetMantle/application"
 	"io"
 
 	"github.com/cosmos/cosmos-sdk/baseapp"
+	"github.com/cosmos/cosmos-sdk/client/debug"
+	"github.com/cosmos/cosmos-sdk/client/flags"
+	"github.com/cosmos/cosmos-sdk/server"
+	"github.com/cosmos/cosmos-sdk/store"
+	sdkTypes "github.com/cosmos/cosmos-sdk/types"
+	"github.com/cosmos/cosmos-sdk/version"
+	"github.com/cosmos/cosmos-sdk/x/auth"
+	"github.com/cosmos/cosmos-sdk/x/staking"
+	"github.com/persistenceOne/assetMantle/application"
+	"github.com/persistenceOne/assetMantle/application/initialize"
 	"github.com/spf13/cobra"
 	"github.com/spf13/viper"
-
 	tendermintABCITypes "github.com/tendermint/tendermint/abci/types"
 	"github.com/tendermint/tendermint/libs/cli"
 	"github.com/tendermint/tendermint/libs/log"
 	tendermintTypes "github.com/tendermint/tendermint/types"
 	tendermintDB "github.com/tendermint/tm-db"
-
-	"github.com/cosmos/cosmos-sdk/server"
-	"github.com/cosmos/cosmos-sdk/store"
-	sdkTypes "github.com/cosmos/cosmos-sdk/types"
-	"github.com/cosmos/cosmos-sdk/x/staking"
-
-	"github.com/persistenceOne/assetMantle/application/initialize"
 )
 
 const flagInvariantsCheckPeriod = "invariants-check-period"
@@ -38,7 +34,6 @@
 var invariantsCheckPeriod uint
 
 func main() {
-
 	serverContext := server.NewDefaultContext()
 
 	configuration := sdkTypes.GetConfig()
@@ -117,20 +112,13 @@
 		for _, h := range viper.GetIntSlice(server.FlagUnsafeSkipUpgrades) {
 			skipUpgradeHeights[int64(h)] = true
 		}
+
 		pruningOpts, err := server.GetPruningOptionsFromFlags()
 		if err != nil {
 			panic(err)
 		}
-<<<<<<< HEAD
+
 		return application.Prototype.Initialize(
-=======
-		return application.NewApplication.Initialize(
-			application.Name,
-			application.Codec,
-			wasm.EnableAllProposals,
-			application.ModuleAccountPermissions,
-			application.TokenReceiveAllowedModules,
->>>>>>> 082b8d07
 			logger,
 			db,
 			traceStore,
@@ -154,18 +142,8 @@
 		forZeroHeight bool,
 		jailWhiteList []string,
 	) (json.RawMessage, []tendermintTypes.GenesisValidator, error) {
-
 		if height != -1 {
-<<<<<<< HEAD
 			genesisApplication := application.Prototype.Initialize(
-=======
-			genesisApplication := application.NewApplication.Initialize(
-				application.Name,
-				application.Codec,
-				wasm.EnableAllProposals,
-				application.ModuleAccountPermissions,
-				application.TokenReceiveAllowedModules,
->>>>>>> 082b8d07
 				logger,
 				db,
 				traceStore,
@@ -175,22 +153,15 @@
 				"",
 			)
 			err := genesisApplication.LoadHeight(height)
+
 			if err != nil {
 				return nil, nil, err
 			}
+
 			return genesisApplication.ExportApplicationStateAndValidators(forZeroHeight, jailWhiteList)
 		}
-		//else
-<<<<<<< HEAD
+
 		genesisApplication := application.Prototype.Initialize(
-=======
-		genesisApplication := application.NewApplication.Initialize(
-			application.Name,
-			application.Codec,
-			wasm.EnableAllProposals,
-			application.ModuleAccountPermissions,
-			application.TokenReceiveAllowedModules,
->>>>>>> 082b8d07
 			logger,
 			db,
 			traceStore,
@@ -199,8 +170,8 @@
 			map[int64]bool{},
 			"",
 		)
+
 		return genesisApplication.ExportApplicationStateAndValidators(forZeroHeight, jailWhiteList)
-
 	}
 
 	server.AddCommands(
@@ -213,6 +184,7 @@
 
 	executor := cli.PrepareBaseCmd(rootCommand, "CA", application.Prototype.GetDefaultNodeHome())
 	err := executor.Execute()
+
 	if err != nil {
 		panic(err)
 	}
