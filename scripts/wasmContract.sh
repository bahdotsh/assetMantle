--- conflicted
+++ resolved
@@ -17,9 +17,5 @@
 assetClient tx wasm execute $CONTRACT "$MINT" --from test -y --chain-id test
 
 # issue asset normal
-<<<<<<< HEAD
-assetClient tx assetFactory mint --from test --properties test1:test1,test2:test2  --chain-id test
-assetClient q assetFactory assets --chain-id test
-=======
 assetClient tx assets mint --from test --properties test1:test1,test2:test2  --chain-id test
->>>>>>> a1937cac
+assetClient q assets assets --chain-id test