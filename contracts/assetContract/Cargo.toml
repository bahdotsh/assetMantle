[package]
name = "assetMinting"
version = "0.9.0"
authors = ["puneet <puneet@users.noreply.github.com>"]
edition = "2018"
publish = false

# See more keys and their definitions at https://doc.rust-lang.org/cargo/reference/manifest.html

[lib]
crate-type = ["cdylib", "rlib"]

[profile.release]
opt-level = 3
debug = false
rpath = false
lto = true
debug-assertions = false
codegen-units = 1
panic = 'abort'
incremental = false
overflow-checks = true

[features]
default = ["cranelift"]
# For quicker tests, cargo test --lib. for more explicit tests, cargo test --features=backtraces
backtraces = ["cosmwasm-std/backtraces", "cosmwasm-vm/backtraces"]
cranelift = ["cosmwasm-vm/default-cranelift"]
singlepass = ["cosmwasm-vm/default-singlepass"]

[dependencies]
cosmwasm-std = { git = "https://github.com/CosmWasm/cosmwasm", branch = "0.9" }
schemars = "0.7"
serde = { version = "1.0.103", default-features = false, features = ["derive"] }
serde_json = "1.0.55"
cosmwasm-storage = { git = "https://github.com/CosmWasm/cosmwasm", branch = "0.9"}


[dev-dependencies]
cosmwasm-schema = { git = "https://github.com/CosmWasm/cosmwasm", branch = "0.9" }
<<<<<<< HEAD
=======
cosmwasm-storage = { git = "https://github.com/CosmWasm/cosmwasm", branch = "0.9"}
>>>>>>> 9f6436d6
cosmwasm-vm = { git = "https://github.com/CosmWasm/cosmwasm", branch = "0.9", default-features = false }<|MERGE_RESOLUTION|>--- conflicted
+++ resolved
@@ -38,8 +38,4 @@
 
 [dev-dependencies]
 cosmwasm-schema = { git = "https://github.com/CosmWasm/cosmwasm", branch = "0.9" }
-<<<<<<< HEAD
-=======
-cosmwasm-storage = { git = "https://github.com/CosmWasm/cosmwasm", branch = "0.9"}
->>>>>>> 9f6436d6
 cosmwasm-vm = { git = "https://github.com/CosmWasm/cosmwasm", branch = "0.9", default-features = false }